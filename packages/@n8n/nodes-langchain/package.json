{
  "name": "@n8n/nodes-langchain",
  "version": "0.1.0",
  "description": "",
  "keywords": [
    "n8n-community-node-package"
  ],
  "license": "MIT",
  "homepage": "",
  "author": {
    "name": "",
    "email": ""
  },
  "repository": {
    "type": "git",
    "url": "https://github.com/n8n-io/n8n-nodes-langchain.git"
  },
  "main": "index.js",
  "scripts": {
    "build": "tsc && gulp build:icons",
    "dev": "tsc --watch",
    "format": "prettier nodes credentials --write",
    "lint": "eslint nodes credentials package.json",
    "lintfix": "eslint nodes credentials package.json --fix",
    "prepublishOnly": "npm run build && npm run lint -c .eslintrc.prepublish.js nodes credentials package.json",
    "watch": "tsc-watch -p tsconfig.build.json --onCompilationComplete \"tsc-alias -p tsconfig.build.json\" --onSuccess \"pnpm n8n-generate-ui-types\""
  },
  "files": [
    "dist"
  ],
  "n8n": {
    "n8nNodesApiVersion": 1,
    "credentials": [
      "dist/credentials/CohereApi.credentials.js",
      "dist/credentials/HuggingFaceApi.credentials.js",
      "dist/credentials/MotorheadApi.credentials.js",
      "dist/credentials/SerpApi.credentials.js",
      "dist/credentials/XataApi.credentials.js"
    ],
    "nodes": [
      "dist/nodes/LangChain/LangChain.node.js",
      "dist/nodes/LangChainChainRetrievalQA/LangChainChainRetrievalQA.node.js",
      "dist/nodes/LangChainDocumentGithubLoader/LangChainDocumentGithubLoader.node.js",
      "dist/nodes/LangChainDocumentJSONInputLoader/LangChainDocumentJSONInputLoader.node.js",
      "dist/nodes/LangChainDynamicTool/LangChainDynamicTool.node.js",
      "dist/nodes/LangChainEmbeddingsOpenAI/LangChainEmbeddingsOpenAI.node.js",
      "dist/nodes/LangChainInMemoryVectorStore/LangChainInMemoryVectorStore.node.js",
      "dist/nodes/LangChainLMOpenAi/LangChainLMOpenAi.node.js",
      "dist/nodes/LangChainLMCohere/LangChainLMCohere.node.js",
      "dist/nodes/LangChainLMOpenHuggingFaceInference/LangChainLMOpenHuggingFaceInference.node.js",
      "dist/nodes/LangChainMemoryMotorhead/LangChainMemoryMotorhead.node.js",
<<<<<<< HEAD
      "dist/nodes/LangChainTextSplitterCharacterTextSplitter/LangChainTextSplitterCharacterTextSplitter.node.js",
=======
      "dist/nodes/LangChainMemoryXata/LangChainMemoryXata.node.js",
>>>>>>> fcbf2c82
      "dist/nodes/LangChainToolCalculator/LangChainToolCalculator.node.js",
      "dist/nodes/LangChainToolSerpApi/LangChainToolSerpApi.node.js",
      "dist/nodes/LangChainToolWikipedia/LangChainToolWikipedia.node.js"
    ]
  },
  "devDependencies": {
    "@types/express": "^4.17.6",
    "@types/request-promise-native": "~1.0.15",
    "@typescript-eslint/parser": "~5.45",
    "eslint-plugin-n8n-nodes-base": "^1.11.0",
    "gulp": "^4.0.2",
    "n8n-core": "*",
    "n8n-workflow": "*",
    "prettier": "^2.7.1",
    "typescript": "~4.8.4"
  },
  "dependencies": {
    "@huggingface/inference": "1",
    "@xata.io/cli": "^0.13.4",
    "cohere-ai": "^6.2.2",
<<<<<<< HEAD
    "ignore": "^5.2.4",
    "langchain": "^0.0.126"
=======
    "langchain": "^0.0.126",
    "n8n-nodes-base": "workspace:*"
>>>>>>> fcbf2c82
  }
}<|MERGE_RESOLUTION|>--- conflicted
+++ resolved
@@ -49,11 +49,8 @@
       "dist/nodes/LangChainLMCohere/LangChainLMCohere.node.js",
       "dist/nodes/LangChainLMOpenHuggingFaceInference/LangChainLMOpenHuggingFaceInference.node.js",
       "dist/nodes/LangChainMemoryMotorhead/LangChainMemoryMotorhead.node.js",
-<<<<<<< HEAD
+      "dist/nodes/LangChainMemoryXata/LangChainMemoryXata.node.js",
       "dist/nodes/LangChainTextSplitterCharacterTextSplitter/LangChainTextSplitterCharacterTextSplitter.node.js",
-=======
-      "dist/nodes/LangChainMemoryXata/LangChainMemoryXata.node.js",
->>>>>>> fcbf2c82
       "dist/nodes/LangChainToolCalculator/LangChainToolCalculator.node.js",
       "dist/nodes/LangChainToolSerpApi/LangChainToolSerpApi.node.js",
       "dist/nodes/LangChainToolWikipedia/LangChainToolWikipedia.node.js"
@@ -74,12 +71,8 @@
     "@huggingface/inference": "1",
     "@xata.io/cli": "^0.13.4",
     "cohere-ai": "^6.2.2",
-<<<<<<< HEAD
     "ignore": "^5.2.4",
-    "langchain": "^0.0.126"
-=======
     "langchain": "^0.0.126",
     "n8n-nodes-base": "workspace:*"
->>>>>>> fcbf2c82
   }
 }