import Container, { Service } from 'typedi';
import path from 'path';
import {
	SOURCE_CONTROL_CREDENTIAL_EXPORT_FOLDER,
	SOURCE_CONTROL_GIT_FOLDER,
	SOURCE_CONTROL_TAGS_EXPORT_FILE,
	SOURCE_CONTROL_WORKFLOW_EXPORT_FOLDER,
} from './constants';
import { ApplicationError, type ICredentialDataDecryptedObject } from 'n8n-workflow';
import { writeFile as fsWriteFile, rm as fsRm } from 'fs/promises';
import { rmSync } from 'fs';
import { Credentials, InstanceSettings } from 'n8n-core';
import type { ExportableWorkflow } from './types/exportableWorkflow';
import type { ExportableCredential } from './types/exportableCredential';
import type { ExportResult } from './types/exportResult';
import {
	getCredentialExportPath,
	getVariablesPath,
	getWorkflowExportPath,
	sourceControlFoldersExistCheck,
	stringContainsExpression,
} from './sourceControlHelper.ee';
import type { WorkflowEntity } from '@db/entities/WorkflowEntity';
import type { SourceControlledFile } from './types/sourceControlledFile';
import { VariablesService } from '../variables/variables.service.ee';
import { TagRepository } from '@db/repositories/tag.repository';
import { WorkflowRepository } from '@db/repositories/workflow.repository';
import { Logger } from '@/Logger';
import { SharedCredentialsRepository } from '@db/repositories/sharedCredentials.repository';
import { SharedWorkflowRepository } from '@db/repositories/sharedWorkflow.repository';
import { WorkflowTagMappingRepository } from '@db/repositories/workflowTagMapping.repository';

@Service()
export class SourceControlExportService {
	private gitFolder: string;

	private workflowExportFolder: string;

	private credentialExportFolder: string;

	constructor(
		private readonly logger: Logger,
		private readonly variablesService: VariablesService,
		private readonly tagRepository: TagRepository,
		instanceSettings: InstanceSettings,
	) {
		this.gitFolder = path.join(instanceSettings.n8nFolder, SOURCE_CONTROL_GIT_FOLDER);
		this.workflowExportFolder = path.join(this.gitFolder, SOURCE_CONTROL_WORKFLOW_EXPORT_FOLDER);
		this.credentialExportFolder = path.join(
			this.gitFolder,
			SOURCE_CONTROL_CREDENTIAL_EXPORT_FOLDER,
		);
	}

	getWorkflowPath(workflowId: string): string {
		return getWorkflowExportPath(workflowId, this.workflowExportFolder);
	}

	getCredentialsPath(credentialsId: string): string {
		return getCredentialExportPath(credentialsId, this.credentialExportFolder);
	}

	async deleteRepositoryFolder() {
		try {
			await fsRm(this.gitFolder, { recursive: true });
		} catch (error) {
			this.logger.error(`Failed to delete work folder: ${(error as Error).message}`);
		}
	}

	public rmFilesFromExportFolder(filesToBeDeleted: Set<string>): Set<string> {
		try {
			filesToBeDeleted.forEach((e) => rmSync(e));
		} catch (error) {
			this.logger.error(`Failed to delete workflows from work folder: ${(error as Error).message}`);
		}
		return filesToBeDeleted;
	}

	private async writeExportableWorkflowsToExportFolder(
		workflowsToBeExported: WorkflowEntity[],
		owners: Record<string, string>,
	) {
		await Promise.all(
			workflowsToBeExported.map(async (e) => {
				const fileName = this.getWorkflowPath(e.id);
				const sanitizedWorkflow: ExportableWorkflow = {
					id: e.id,
					name: e.name,
					nodes: e.nodes,
					connections: e.connections,
					settings: e.settings,
					triggerCount: e.triggerCount,
					versionId: e.versionId,
					owner: owners[e.id],
				};
				this.logger.debug(`Writing workflow ${e.id} to ${fileName}`);
				return await fsWriteFile(fileName, JSON.stringify(sanitizedWorkflow, null, 2));
			}),
		);
	}

	async exportWorkflowsToWorkFolder(candidates: SourceControlledFile[]): Promise<ExportResult> {
		try {
			sourceControlFoldersExistCheck([this.workflowExportFolder]);
			const workflowIds = candidates.map((e) => e.id);
			const sharedWorkflows =
				await Container.get(SharedWorkflowRepository).findByWorkflowIds(workflowIds);
			const workflows = await Container.get(WorkflowRepository).findByIds(workflowIds);

			// determine owner of each workflow to be exported
			const owners: Record<string, string> = {};
			sharedWorkflows.forEach((e) => {
				const ownerRelation = e.project.projectRelations.find(
					(pr) => pr.role === 'project:personalOwner',
				);

				if (!ownerRelation) {
					throw new ApplicationError(`Workflow ${e.workflow.display()} has no owner`);
				}

				owners[e.workflowId] = ownerRelation.user.email;
			});

			// write the workflows to the export folder as json files
			await this.writeExportableWorkflowsToExportFolder(workflows, owners);

			// await fsWriteFile(ownersFileName, JSON.stringify(owners, null, 2));
			return {
				count: sharedWorkflows.length,
				folder: this.workflowExportFolder,
				files: workflows.map((e) => ({
					id: e?.id,
					name: this.getWorkflowPath(e?.name),
				})),
			};
		} catch (error) {
			throw new ApplicationError('Failed to export workflows to work folder', { cause: error });
		}
	}

	async exportVariablesToWorkFolder(): Promise<ExportResult> {
		try {
			sourceControlFoldersExistCheck([this.gitFolder]);
			const variables = await this.variablesService.getAllCached();
			// do not export empty variables
			if (variables.length === 0) {
				return {
					count: 0,
					folder: this.gitFolder,
					files: [],
				};
			}
			const fileName = getVariablesPath(this.gitFolder);
			const sanitizedVariables = variables.map((e) => ({ ...e, value: '' }));
			await fsWriteFile(fileName, JSON.stringify(sanitizedVariables, null, 2));
			return {
				count: sanitizedVariables.length,
				folder: this.gitFolder,
				files: [
					{
						id: '',
						name: fileName,
					},
				],
			};
		} catch (error) {
			throw new ApplicationError('Failed to export variables to work folder', {
				cause: error,
			});
		}
	}

	async exportTagsToWorkFolder(): Promise<ExportResult> {
		try {
			sourceControlFoldersExistCheck([this.gitFolder]);
			const tags = await this.tagRepository.find();
			// do not export empty tags
			if (tags.length === 0) {
				return {
					count: 0,
					folder: this.gitFolder,
					files: [],
				};
			}
			const mappings = await Container.get(WorkflowTagMappingRepository).find();
			const fileName = path.join(this.gitFolder, SOURCE_CONTROL_TAGS_EXPORT_FILE);
			await fsWriteFile(
				fileName,
				JSON.stringify(
					{
						tags: tags.map((tag) => ({ id: tag.id, name: tag.name })),
						mappings,
					},
					null,
					2,
				),
			);
			return {
				count: tags.length,
				folder: this.gitFolder,
				files: [
					{
						id: '',
						name: fileName,
					},
				],
			};
		} catch (error) {
			throw new ApplicationError('Failed to export variables to work folder', { cause: error });
		}
	}

	private replaceCredentialData = (
		data: ICredentialDataDecryptedObject,
	): ICredentialDataDecryptedObject => {
		for (const [key] of Object.entries(data)) {
			try {
				if (data[key] === null) {
					delete data[key]; // remove invalid null values
				} else if (typeof data[key] === 'object') {
					data[key] = this.replaceCredentialData(data[key] as ICredentialDataDecryptedObject);
				} else if (typeof data[key] === 'string') {
					data[key] = stringContainsExpression(data[key] as string) ? data[key] : '';
				} else if (typeof data[key] === 'number') {
					// TODO: leaving numbers in for now, but maybe we should remove them
					continue;
				}
			} catch (error) {
				this.logger.error(`Failed to sanitize credential data: ${(error as Error).message}`);
				throw error;
			}
		}
		return data;
	};

	async exportCredentialsToWorkFolder(candidates: SourceControlledFile[]): Promise<ExportResult> {
		try {
			sourceControlFoldersExistCheck([this.credentialExportFolder]);
			const credentialIds = candidates.map((e) => e.id);
			const credentialsToBeExported = await Container.get(
				SharedCredentialsRepository,
			).findByCredentialIds(credentialIds, 'credential:owner');
			let missingIds: string[] = [];
			if (credentialsToBeExported.length !== credentialIds.length) {
				const foundCredentialIds = credentialsToBeExported.map((e) => e.credentialsId);
				missingIds = credentialIds.filter(
					(remote) => foundCredentialIds.findIndex((local) => local === remote) === -1,
				);
			}
			await Promise.all(
				credentialsToBeExported.map(async (sharing) => {
					const { name, type, data, id } = sharing.credentials;
					const credentials = new Credentials({ id, name }, type, data);

					const stub: ExportableCredential = {
						id,
						name,
						type,
						data: this.replaceCredentialData(credentials.getData()),
<<<<<<< HEAD
						nodesAccess,
						// TODO before RBAC merge
						ownedBy: '',
=======
						ownedBy: sharing.user.email,
>>>>>>> f4f0a36f
					};

					const filePath = this.getCredentialsPath(id);
					this.logger.debug(`Writing credentials stub "${name}" (ID ${id}) to: ${filePath}`);

					return await fsWriteFile(filePath, JSON.stringify(stub, null, 2));
				}),
			);

			return {
				count: credentialsToBeExported.length,
				folder: this.credentialExportFolder,
				files: credentialsToBeExported.map((e) => ({
					id: e.credentials.id,
					name: path.join(this.credentialExportFolder, `${e.credentials.name}.json`),
				})),
				missingIds,
			};
		} catch (error) {
			throw new ApplicationError('Failed to export credentials to work folder', { cause: error });
		}
	}
}<|MERGE_RESOLUTION|>--- conflicted
+++ resolved
@@ -258,13 +258,8 @@
 						name,
 						type,
 						data: this.replaceCredentialData(credentials.getData()),
-<<<<<<< HEAD
-						nodesAccess,
 						// TODO before RBAC merge
 						ownedBy: '',
-=======
-						ownedBy: sharing.user.email,
->>>>>>> f4f0a36f
 					};
 
 					const filePath = this.getCredentialsPath(id);
