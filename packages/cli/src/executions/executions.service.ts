--- conflicted
+++ resolved
@@ -13,15 +13,9 @@
 	IExecutionsSummary,
 } from 'n8n-workflow';
 import { deepCopy, LoggerProxy, jsonParse, Workflow } from 'n8n-workflow';
-<<<<<<< HEAD
-import type { FindOptionsWhere, FindOperator } from 'typeorm';
+import type { FindOperator, FindOptionsWhere } from 'typeorm';
 import { In, IsNull, LessThanOrEqual, MoreThanOrEqual, Not, Raw } from 'typeorm';
-import * as ActiveExecutions from '@/ActiveExecutions';
-=======
-import type { FindOperator, FindOptionsWhere } from 'typeorm';
-import { In, IsNull, LessThanOrEqual, Not, Raw } from 'typeorm';
 import { ActiveExecutions } from '@/ActiveExecutions';
->>>>>>> e2d7c180
 import config from '@/config';
 import type { User } from '@db/entities/User';
 import type { ExecutionEntity } from '@db/entities/ExecutionEntity';
@@ -40,13 +34,10 @@
 import * as Db from '@/Db';
 import * as GenericHelpers from '@/GenericHelpers';
 import { parse } from 'flatted';
-<<<<<<< HEAD
+import { Container } from 'typedi';
+import { getStatusUsingPreviousExecutionStatusMethod } from './executionHelpers';
 import { ExecutionMetadata } from '@/databases/entities/ExecutionMetadata';
 import { DateUtils } from 'typeorm/util/DateUtils';
-=======
-import { Container } from 'typedi';
-import { getStatusUsingPreviousExecutionStatusMethod } from './executionHelpers';
->>>>>>> e2d7c180
 
 interface IGetExecutionsQueryFilter {
 	id?: FindOperator<string> | string;
@@ -325,7 +316,6 @@
 			.where(findWhere);
 
 		const countFilter = deepCopy(filter ?? {});
-<<<<<<< HEAD
 		const metadata = filter?.metadata;
 
 		if (metadata?.length) {
@@ -341,12 +331,12 @@
 					DateUtils.mixedDateToUtcDatetimeString(new Date(filter.startedAfter)),
 				),
 			});
-=======
+		}
+
 		// deepcopy breaks the In operator so we need to reapply it
 		if (filter?.status) {
 			Object.assign(filter, { status: In(filter.status) });
 			Object.assign(countFilter, { status: In(filter.status) });
->>>>>>> e2d7c180
 		}
 
 		if (filter) {
