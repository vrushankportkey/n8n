--- conflicted
+++ resolved
@@ -253,13 +253,8 @@
 							cumulativeTimeout += now - lastTimer;
 							lastTimer = now;
 							if (cumulativeTimeout > redisConnectionTimeoutLimit) {
-<<<<<<< HEAD
 								logger.error('Unable to connect to Redis after ' + redisConnectionTimeoutLimit + ". Exiting process.");
-								process.exit(3);
-=======
-								console.error('Unable to connect to Redis after ' + redisConnectionTimeoutLimit + '. Exiting process.');
 								process.exit(1);
->>>>>>> 2753566e
 							}
 						}
 						logger.warn('Redis unavailable - trying to reconnect...');
