{
  "name": "n8n-editor-ui",
  "version": "1.0.1",
  "description": "Workflow Editor UI for n8n",
  "license": "SEE LICENSE IN LICENSE.md",
  "homepage": "https://n8n.io",
  "author": {
    "name": "Jan Oberhauser",
    "email": "jan@n8n.io"
  },
  "main": "index.js",
  "repository": {
    "type": "git",
    "url": "git+https://github.com/n8n-io/n8n.git"
  },
  "scripts": {
    "clean": "rimraf dist .turbo",
    "build": "cross-env VUE_APP_PUBLIC_PATH=\"/{{BASE_PATH}}/\" NODE_OPTIONS=\"--max-old-space-size=8192\" vite build",
    "typecheck": "vue-tsc --emitDeclarationOnly",
    "dev": "pnpm serve",
    "lint": "eslint --quiet --ext .js,.ts,.vue src",
    "lintfix": "eslint --ext .js,.ts,.vue src --fix",
    "format": "prettier --write . --ignore-path ../../.prettierignore",
    "serve": "cross-env VUE_APP_URL_BASE_API=http://localhost:5678/ vite --host 0.0.0.0 --port 8080 dev",
    "test": "vitest run --coverage",
    "test:dev": "vitest"
  },
  "dependencies": {
    "@codemirror/autocomplete": "^6.4.0",
    "@codemirror/commands": "^6.1.0",
    "@codemirror/lang-javascript": "^6.1.2",
    "@codemirror/lang-json": "^6.0.1",
    "@codemirror/lang-python": "^6.1.2",
    "@codemirror/language": "^6.2.1",
    "@codemirror/lint": "^6.0.0",
    "@codemirror/state": "^6.1.4",
    "@codemirror/view": "^6.5.1",
    "@fontsource/open-sans": "^4.5.0",
    "@fortawesome/fontawesome-svg-core": "^1.2.35",
    "@fortawesome/free-regular-svg-icons": "^6.1.1",
    "@fortawesome/free-solid-svg-icons": "^5.15.3",
    "@fortawesome/vue-fontawesome": "^3.0.3",
    "@jsplumb/browser-ui": "^5.13.2",
    "@jsplumb/common": "^5.13.2",
    "@jsplumb/connector-bezier": "^5.13.2",
    "@jsplumb/core": "^5.13.2",
    "@jsplumb/util": "^5.13.2",
<<<<<<< HEAD
    "@n8n/codemirror-lang-sql": "^1.0.0",
    "@vueuse/components": "^10.2.0",
    "@vueuse/core": "^10.2.0",
=======
    "@n8n/codemirror-lang-sql": "^1.0.1",
>>>>>>> b69d20c1
    "axios": "^0.21.1",
    "codemirror-lang-html-n8n": "^1.0.0",
    "codemirror-lang-n8n-expression": "^0.2.0",
    "copy-to-clipboard": "^3.3.3",
    "dateformat": "^3.0.3",
    "esprima-next": "5.8.4",
    "fast-json-stable-stringify": "^2.1.0",
    "file-saver": "^2.0.2",
    "flatted": "^3.2.4",
    "humanize-duration": "^3.27.2",
    "jsonpath": "^1.1.1",
    "lodash-es": "^4.17.21",
    "luxon": "^3.3.0",
    "n8n-design-system": "workspace:*",
    "n8n-workflow": "workspace:*",
    "normalize-wheel": "^1.0.1",
    "pinia": "^2.0.22",
    "prettier": "^2.8.3",
    "stream-browserify": "^3.0.0",
    "timeago.js": "^4.0.2",
    "uuid": "^8.3.2",
    "v3-infinite-loading": "^1.2.2",
    "vue": "^3.3.4",
    "vue-agile": "^2.0.0",
    "vue-i18n": "^9.2.2",
    "vue-json-pretty": "2.2.4",
    "vue-router": "^4.2.2",
    "vue3-touch-events": "^4.1.3",
    "xss": "^1.0.14"
  },
  "devDependencies": {
    "@faker-js/faker": "^7.6.0",
    "@pinia/testing": "^0.0.14",
    "@sentry/vite-plugin": "^0.4.0",
    "@testing-library/jest-dom": "^5.16.5",
    "@testing-library/user-event": "^14.4.3",
    "@testing-library/vue": "^6.6.1",
    "@types/canvas-confetti": "^1.6.0",
    "@types/dateformat": "^3.0.0",
    "@types/file-saver": "^2.0.1",
    "@types/humanize-duration": "^3.27.1",
    "@types/jsonpath": "^0.2.0",
    "@types/lodash-es": "^4.17.6",
    "@types/luxon": "^3.2.0",
    "@types/uuid": "^8.3.2",
    "@vitejs/plugin-vue": "^4.2.3",
    "miragejs": "^0.1.47"
  }
}<|MERGE_RESOLUTION|>--- conflicted
+++ resolved
@@ -45,13 +45,9 @@
     "@jsplumb/connector-bezier": "^5.13.2",
     "@jsplumb/core": "^5.13.2",
     "@jsplumb/util": "^5.13.2",
-<<<<<<< HEAD
-    "@n8n/codemirror-lang-sql": "^1.0.0",
+    "@n8n/codemirror-lang-sql": "^1.0.1",
     "@vueuse/components": "^10.2.0",
     "@vueuse/core": "^10.2.0",
-=======
-    "@n8n/codemirror-lang-sql": "^1.0.1",
->>>>>>> b69d20c1
     "axios": "^0.21.1",
     "codemirror-lang-html-n8n": "^1.0.0",
     "codemirror-lang-n8n-expression": "^0.2.0",
