import type {
	EnterpriseEditionFeatureKey,
	EnterpriseEditionFeatureValue,
	NodeCreatorOpenSource,
} from './Interface';
import { NodeConnectionType } from 'n8n-workflow';
import type {
	CanvasInjectionData,
	CanvasNodeHandleInjectionData,
	CanvasNodeInjectionData,
} from '@/types';
import type { InjectionKey } from 'vue';

export const MAX_WORKFLOW_SIZE = 1024 * 1024 * 16; // Workflow size limit in bytes
export const MAX_EXPECTED_REQUEST_SIZE = 2048; // Expected maximum workflow request metadata (i.e. headers) size in bytes
export const MAX_PINNED_DATA_SIZE = 1024 * 1024 * 12; // 12 MB; Workflow pinned data size limit in bytes
export const MAX_DISPLAY_DATA_SIZE = 1024 * 1024; // 1 MB
export const MAX_DISPLAY_DATA_SIZE_SCHEMA_VIEW = 1024 * 1024 * 4; // 4 MB
export const MAX_DISPLAY_ITEMS_AUTO_ALL = 250;

export const PLACEHOLDER_FILLED_AT_EXECUTION_TIME = '[filled at execution time]';

// parameter input
export const CUSTOM_API_CALL_KEY = '__CUSTOM_API_CALL__';
export const CUSTOM_API_CALL_NAME = 'Custom API Call';

// workflows
export const PLACEHOLDER_EMPTY_WORKFLOW_ID = '__EMPTY__';
export const NEW_WORKFLOW_ID = 'new';
export const DEFAULT_NODETYPE_VERSION = 1;
export const DEFAULT_NEW_WORKFLOW_NAME = 'My workflow';
export const MIN_WORKFLOW_NAME_LENGTH = 1;
export const MAX_WORKFLOW_NAME_LENGTH = 128;
export const DUPLICATE_POSTFFIX = ' copy';
export const NODE_OUTPUT_DEFAULT_KEY = '_NODE_OUTPUT_DEFAULT_KEY_';

// tags
export const MAX_TAG_NAME_LENGTH = 24;

// modals
export const ABOUT_MODAL_KEY = 'about';
export const CHAT_EMBED_MODAL_KEY = 'chatEmbed';
export const CHANGE_PASSWORD_MODAL_KEY = 'changePassword';
export const CREDENTIAL_EDIT_MODAL_KEY = 'editCredential';
export const CREDENTIAL_SELECT_MODAL_KEY = 'selectCredential';
export const DELETE_USER_MODAL_KEY = 'deleteUser';
export const INVITE_USER_MODAL_KEY = 'inviteUser';
export const DUPLICATE_MODAL_KEY = 'duplicate';
export const TAGS_MANAGER_MODAL_KEY = 'tagsManager';
export const ANNOTATION_TAGS_MANAGER_MODAL_KEY = 'annotationTagsManager';
export const VERSIONS_MODAL_KEY = 'versions';
export const WORKFLOW_SETTINGS_MODAL_KEY = 'settings';
export const WORKFLOW_SHARE_MODAL_KEY = 'workflowShare';
export const PERSONALIZATION_MODAL_KEY = 'personalization';
export const CONTACT_PROMPT_MODAL_KEY = 'contactPrompt';
export const NODE_PINNING_MODAL_KEY = 'nodePinning';
export const NPS_SURVEY_MODAL_KEY = 'npsSurvey';
export const WORKFLOW_ACTIVE_MODAL_KEY = 'activation';
export const COMMUNITY_PACKAGE_INSTALL_MODAL_KEY = 'communityPackageInstall';
export const COMMUNITY_PACKAGE_CONFIRM_MODAL_KEY = 'communityPackageManageConfirm';
export const IMPORT_CURL_MODAL_KEY = 'importCurl';
export const LOG_STREAM_MODAL_KEY = 'settingsLogStream';
export const SOURCE_CONTROL_PUSH_MODAL_KEY = 'sourceControlPush';
export const SOURCE_CONTROL_PULL_MODAL_KEY = 'sourceControlPull';
export const DEBUG_PAYWALL_MODAL_KEY = 'debugPaywall';
export const MFA_SETUP_MODAL_KEY = 'mfaSetup';
export const PROMPT_MFA_CODE_MODAL_KEY = 'promptMfaCode';
export const WORKFLOW_HISTORY_VERSION_RESTORE = 'workflowHistoryVersionRestore';
export const SETUP_CREDENTIALS_MODAL_KEY = 'setupCredentials';
export const PROJECT_MOVE_RESOURCE_MODAL = 'projectMoveResourceModal';
export const NEW_ASSISTANT_SESSION_MODAL = 'newAssistantSession';
export const EXTERNAL_SECRETS_PROVIDER_MODAL_KEY = 'externalSecretsProvider';
export const COMMUNITY_PLUS_ENROLLMENT_MODAL = 'communityPlusEnrollment';

export const COMMUNITY_PACKAGE_MANAGE_ACTIONS = {
	UNINSTALL: 'uninstall',
	UPDATE: 'update',
	VIEW_DOCS: 'view-documentation',
};

// breakpoints
export const BREAKPOINT_SM = 768;
export const BREAKPOINT_MD = 992;
export const BREAKPOINT_LG = 1200;
export const BREAKPOINT_XL = 1920;

export const N8N_IO_BASE_URL = 'https://api.n8n.io/api/';
export const DOCS_DOMAIN = 'docs.n8n.io';
export const BUILTIN_NODES_DOCS_URL = `https://${DOCS_DOMAIN}/integrations/builtin/`;
export const BUILTIN_CREDENTIALS_DOCS_URL = `https://${DOCS_DOMAIN}/integrations/builtin/credentials/`;
export const DATA_PINNING_DOCS_URL = `https://${DOCS_DOMAIN}/data/data-pinning/`;
export const DATA_EDITING_DOCS_URL = `https://${DOCS_DOMAIN}/data/data-editing/`;
export const MFA_DOCS_URL = `https://${DOCS_DOMAIN}/user-management/two-factor-auth/`;
export const NPM_COMMUNITY_NODE_SEARCH_API_URL = 'https://api.npms.io/v2/';
export const NPM_PACKAGE_DOCS_BASE_URL = 'https://www.npmjs.com/package/';
export const NPM_KEYWORD_SEARCH_URL =
	'https://www.npmjs.com/search?q=keywords%3An8n-community-node-package';
export const N8N_QUEUE_MODE_DOCS_URL = `https://${DOCS_DOMAIN}/hosting/scaling/queue-mode/`;
export const COMMUNITY_NODES_INSTALLATION_DOCS_URL = `https://${DOCS_DOMAIN}/integrations/community-nodes/installation/gui-install/`;
export const COMMUNITY_NODES_RISKS_DOCS_URL = `https://${DOCS_DOMAIN}/integrations/community-nodes/risks/`;
export const COMMUNITY_NODES_BLOCKLIST_DOCS_URL = `https://${DOCS_DOMAIN}/integrations/community-nodes/blocklist/`;
export const CUSTOM_NODES_DOCS_URL = `https://${DOCS_DOMAIN}/integrations/creating-nodes/code/create-n8n-nodes-module/`;
export const EXPRESSIONS_DOCS_URL = `https://${DOCS_DOMAIN}/code-examples/expressions/`;
export const N8N_PRICING_PAGE_URL = 'https://n8n.io/pricing';

export const NODE_INSERT_SPACER_BETWEEN_INPUT_GROUPS = false;
export const NODE_MIN_INPUT_ITEMS_COUNT = 4;

// node types
export const BAMBOO_HR_NODE_TYPE = 'n8n-nodes-base.bambooHr';
export const CALENDLY_TRIGGER_NODE_TYPE = 'n8n-nodes-base.calendlyTrigger';
export const CODE_NODE_TYPE = 'n8n-nodes-base.code';
export const AI_CODE_NODE_TYPE = '@n8n/n8n-nodes-langchain.code';
export const CRON_NODE_TYPE = 'n8n-nodes-base.cron';
export const CLEARBIT_NODE_TYPE = 'n8n-nodes-base.clearbit';
export const FILTER_NODE_TYPE = 'n8n-nodes-base.filter';
export const FUNCTION_NODE_TYPE = 'n8n-nodes-base.function';
export const GITHUB_TRIGGER_NODE_TYPE = 'n8n-nodes-base.githubTrigger';
export const GIT_NODE_TYPE = 'n8n-nodes-base.git';
export const GOOGLE_GMAIL_NODE_TYPE = 'n8n-nodes-base.gmail';
export const GOOGLE_SHEETS_NODE_TYPE = 'n8n-nodes-base.googleSheets';
export const ERROR_TRIGGER_NODE_TYPE = 'n8n-nodes-base.errorTrigger';
export const ELASTIC_SECURITY_NODE_TYPE = 'n8n-nodes-base.elasticSecurity';
export const EMAIL_SEND_NODE_TYPE = 'n8n-nodes-base.emailSend';
export const EMAIL_IMAP_NODE_TYPE = 'n8n-nodes-base.emailReadImap';
export const EXECUTE_COMMAND_NODE_TYPE = 'n8n-nodes-base.executeCommand';
export const FORM_TRIGGER_NODE_TYPE = 'n8n-nodes-base.formTrigger';
export const HTML_NODE_TYPE = 'n8n-nodes-base.html';
export const HTTP_REQUEST_NODE_TYPE = 'n8n-nodes-base.httpRequest';
export const HUBSPOT_TRIGGER_NODE_TYPE = 'n8n-nodes-base.hubspotTrigger';
export const IF_NODE_TYPE = 'n8n-nodes-base.if';
export const INTERVAL_NODE_TYPE = 'n8n-nodes-base.interval';
export const ITEM_LISTS_NODE_TYPE = 'n8n-nodes-base.itemLists';
export const JIRA_NODE_TYPE = 'n8n-nodes-base.jira';
export const JIRA_TRIGGER_NODE_TYPE = 'n8n-nodes-base.jiraTrigger';
export const MICROSOFT_EXCEL_NODE_TYPE = 'n8n-nodes-base.microsoftExcel';
export const MANUAL_TRIGGER_NODE_TYPE = 'n8n-nodes-base.manualTrigger';
export const MANUAL_CHAT_TRIGGER_NODE_TYPE = '@n8n/n8n-nodes-langchain.manualChatTrigger';
export const CHAT_TRIGGER_NODE_TYPE = '@n8n/n8n-nodes-langchain.chatTrigger';
export const AGENT_NODE_TYPE = '@n8n/n8n-nodes-langchain.agent';
export const OPEN_AI_NODE_TYPE = '@n8n/n8n-nodes-langchain.openAi';
export const OPEN_AI_NODE_MESSAGE_ASSISTANT_TYPE =
	'@n8n/n8n-nodes-langchain.openAi.assistant.message';
export const OPEN_AI_ASSISTANT_NODE_TYPE = '@n8n/n8n-nodes-langchain.openAiAssistant';
export const BASIC_CHAIN_NODE_TYPE = '@n8n/n8n-nodes-langchain.chainLlm';
export const QA_CHAIN_NODE_TYPE = '@n8n/n8n-nodes-langchain.chainRetrievalQa';
export const MICROSOFT_TEAMS_NODE_TYPE = 'n8n-nodes-base.microsoftTeams';
export const N8N_NODE_TYPE = 'n8n-nodes-base.n8n';
export const NO_OP_NODE_TYPE = 'n8n-nodes-base.noOp';
export const STICKY_NODE_TYPE = 'n8n-nodes-base.stickyNote';
export const NOTION_TRIGGER_NODE_TYPE = 'n8n-nodes-base.notionTrigger';
export const PAGERDUTY_NODE_TYPE = 'n8n-nodes-base.pagerDuty';
export const SALESFORCE_NODE_TYPE = 'n8n-nodes-base.salesforce';
export const SEGMENT_NODE_TYPE = 'n8n-nodes-base.segment';
export const SET_NODE_TYPE = 'n8n-nodes-base.set';
export const SCHEDULE_TRIGGER_NODE_TYPE = 'n8n-nodes-base.scheduleTrigger';
export const SERVICENOW_NODE_TYPE = 'n8n-nodes-base.serviceNow';
export const SLACK_NODE_TYPE = 'n8n-nodes-base.slack';
export const SPREADSHEET_FILE_NODE_TYPE = 'n8n-nodes-base.spreadsheetFile';
export const SPLIT_IN_BATCHES_NODE_TYPE = 'n8n-nodes-base.splitInBatches';
export const START_NODE_TYPE = 'n8n-nodes-base.start';
export const SWITCH_NODE_TYPE = 'n8n-nodes-base.switch';
export const TELEGRAM_NODE_TYPE = 'n8n-nodes-base.telegram';
export const THE_HIVE_TRIGGER_NODE_TYPE = 'n8n-nodes-base.theHiveTrigger';
export const QUICKBOOKS_NODE_TYPE = 'n8n-nodes-base.quickbooks';
export const WAIT_NODE_TYPE = 'n8n-nodes-base.wait';
export const WEBHOOK_NODE_TYPE = 'n8n-nodes-base.webhook';
export const WORKABLE_TRIGGER_NODE_TYPE = 'n8n-nodes-base.workableTrigger';
export const WORKFLOW_TRIGGER_NODE_TYPE = 'n8n-nodes-base.workflowTrigger';
export const EXECUTE_WORKFLOW_NODE_TYPE = 'n8n-nodes-base.executeWorkflow';
export const EXECUTE_WORKFLOW_TRIGGER_NODE_TYPE = 'n8n-nodes-base.executeWorkflowTrigger';
export const WOOCOMMERCE_TRIGGER_NODE_TYPE = 'n8n-nodes-base.wooCommerceTrigger';
export const XERO_NODE_TYPE = 'n8n-nodes-base.xero';
export const ZENDESK_NODE_TYPE = 'n8n-nodes-base.zendesk';
export const ZENDESK_TRIGGER_NODE_TYPE = 'n8n-nodes-base.zendeskTrigger';
export const DISCORD_NODE_TYPE = 'n8n-nodes-base.discord';
export const EXTRACT_FROM_FILE_NODE_TYPE = 'n8n-nodes-base.extractFromFile';
export const CONVERT_TO_FILE_NODE_TYPE = 'n8n-nodes-base.convertToFile';
export const DATETIME_NODE_TYPE = 'n8n-nodes-base.dateTime';
export const REMOVE_DUPLICATES_NODE_TYPE = 'n8n-nodes-base.removeDuplicates';
export const SPLIT_OUT_NODE_TYPE = 'n8n-nodes-base.splitOut';
export const LIMIT_NODE_TYPE = 'n8n-nodes-base.limit';
export const SUMMARIZE_NODE_TYPE = 'n8n-nodes-base.summarize';
export const AGGREGATE_NODE_TYPE = 'n8n-nodes-base.aggregate';
export const MERGE_NODE_TYPE = 'n8n-nodes-base.merge';
export const MARKDOWN_NODE_TYPE = 'n8n-nodes-base.markdown';
export const XML_NODE_TYPE = 'n8n-nodes-base.xml';
export const CRYPTO_NODE_TYPE = 'n8n-nodes-base.crypto';
export const RSS_READ_NODE_TYPE = 'n8n-nodes-base.rssFeedRead';
export const COMPRESSION_NODE_TYPE = 'n8n-nodes-base.compression';
export const EDIT_IMAGE_NODE_TYPE = 'n8n-nodes-base.editImage';
export const CHAIN_SUMMARIZATION_LANGCHAIN_NODE_TYPE =
	'@n8n/n8n-nodes-langchain.chainSummarization';
export const SIMULATE_NODE_TYPE = 'n8n-nodes-base.simulate';
export const SIMULATE_TRIGGER_NODE_TYPE = 'n8n-nodes-base.simulateTrigger';
export const AI_TRANSFORM_NODE_TYPE = 'n8n-nodes-base.aiTransform';
export const FORM_NODE_TYPE = 'n8n-nodes-base.form';
export const SLACK_TRIGGER_NODE_TYPE = 'n8n-nodes-base.slackTrigger';
export const TELEGRAM_TRIGGER_NODE_TYPE = 'n8n-nodes-base.telegramTrigger';
export const FACEBOOK_LEAD_ADS_TRIGGER_NODE_TYPE = 'n8n-nodes-base.facebookLeadAdsTrigger';

export const CREDENTIAL_ONLY_NODE_PREFIX = 'n8n-creds-base';
export const CREDENTIAL_ONLY_HTTP_NODE_VERSION = 4.1;

export const EXECUTABLE_TRIGGER_NODE_TYPES = [
	START_NODE_TYPE,
	MANUAL_TRIGGER_NODE_TYPE,
	SCHEDULE_TRIGGER_NODE_TYPE,
	CRON_NODE_TYPE,
	INTERVAL_NODE_TYPE,
];

export const NON_ACTIVATABLE_TRIGGER_NODE_TYPES = [
	ERROR_TRIGGER_NODE_TYPE,
	MANUAL_TRIGGER_NODE_TYPE,
	EXECUTE_WORKFLOW_TRIGGER_NODE_TYPE,
	MANUAL_CHAT_TRIGGER_NODE_TYPE,
];

export const NODES_USING_CODE_NODE_EDITOR = [
	CODE_NODE_TYPE,
	AI_CODE_NODE_TYPE,
	AI_TRANSFORM_NODE_TYPE,
];

export const NODE_POSITION_CONFLICT_ALLOWLIST = [STICKY_NODE_TYPE];

export const PIN_DATA_NODE_TYPES_DENYLIST = [SPLIT_IN_BATCHES_NODE_TYPE, STICKY_NODE_TYPE];

export const OPEN_URL_PANEL_TRIGGER_NODE_TYPES = [
	WEBHOOK_NODE_TYPE,
	FORM_TRIGGER_NODE_TYPE,
	CHAT_TRIGGER_NODE_TYPE,
];

export const SINGLE_WEBHOOK_TRIGGERS = [
	TELEGRAM_TRIGGER_NODE_TYPE,
	SLACK_TRIGGER_NODE_TYPE,
	FACEBOOK_LEAD_ADS_TRIGGER_NODE_TYPE,
];

export const LIST_LIKE_NODE_OPERATIONS = ['getAll', 'getMany', 'read', 'search'];

export const PRODUCTION_ONLY_TRIGGER_NODE_TYPES = [CHAT_TRIGGER_NODE_TYPE];

// Node creator
export const NODE_CREATOR_OPEN_SOURCES: Record<
	Uppercase<NodeCreatorOpenSource>,
	NodeCreatorOpenSource
> = {
	NO_TRIGGER_EXECUTION_TOOLTIP: 'no_trigger_execution_tooltip',
	PLUS_ENDPOINT: 'plus_endpoint',
	ADD_INPUT_ENDPOINT: 'add_input_endpoint',
	TRIGGER_PLACEHOLDER_BUTTON: 'trigger_placeholder_button',
	ADD_NODE_BUTTON: 'add_node_button',
	TAB: 'tab',
	NODE_CONNECTION_ACTION: 'node_connection_action',
	NODE_CONNECTION_DROP: 'node_connection_drop',
	NOTICE_ERROR_MESSAGE: 'notice_error_message',
	CONTEXT_MENU: 'context_menu',
	'': '',
};
export const CORE_NODES_CATEGORY = 'Core Nodes';
export const CUSTOM_NODES_CATEGORY = 'Custom Nodes';
export const DEFAULT_SUBCATEGORY = '*';
export const AI_OTHERS_NODE_CREATOR_VIEW = 'AI Other';
export const AI_NODE_CREATOR_VIEW = 'AI';
export const REGULAR_NODE_CREATOR_VIEW = 'Regular';
export const TRIGGER_NODE_CREATOR_VIEW = 'Trigger';
export const OTHER_TRIGGER_NODES_SUBCATEGORY = 'Other Trigger Nodes';
export const TRANSFORM_DATA_SUBCATEGORY = 'Data Transformation';
export const FILES_SUBCATEGORY = 'Files';
export const FLOWS_CONTROL_SUBCATEGORY = 'Flow';
export const AI_SUBCATEGORY = 'AI';
export const HELPERS_SUBCATEGORY = 'Helpers';
export const AI_CATEGORY_AGENTS = 'Agents';
export const AI_CATEGORY_CHAINS = 'Chains';
export const AI_CATEGORY_LANGUAGE_MODELS = 'Language Models';
export const AI_CATEGORY_MEMORY = 'Memory';
export const AI_CATEGORY_OUTPUTPARSER = 'Output Parsers';
export const AI_CATEGORY_TOOLS = 'Tools';
export const AI_CATEGORY_VECTOR_STORES = 'Vector Stores';
export const AI_CATEGORY_RETRIEVERS = 'Retrievers';
export const AI_CATEGORY_EMBEDDING = 'Embeddings';
export const AI_CATEGORY_DOCUMENT_LOADERS = 'Document Loaders';
export const AI_CATEGORY_TEXT_SPLITTERS = 'Text Splitters';
export const AI_CATEGORY_OTHER_TOOLS = 'Other Tools';
export const AI_CATEGORY_ROOT_NODES = 'Root Nodes';
export const AI_UNCATEGORIZED_CATEGORY = 'Miscellaneous';
export const AI_CODE_TOOL_LANGCHAIN_NODE_TYPE = '@n8n/n8n-nodes-langchain.toolCode';
export const AI_WORKFLOW_TOOL_LANGCHAIN_NODE_TYPE = '@n8n/n8n-nodes-langchain.toolWorkflow';
export const REQUEST_NODE_FORM_URL = 'https://n8n-community.typeform.com/to/K1fBVTZ3';

// Node Connection Types
export const NODE_CONNECTION_TYPE_ALLOW_MULTIPLE: NodeConnectionType[] = [
	NodeConnectionType.AiTool,

	NodeConnectionType.Main,
];

// General
export const INSTANCE_ID_HEADER = 'n8n-instance-id';

/** PERSONALIZATION SURVEY */
export const EMAIL_KEY = 'email';
export const WORK_AREA_KEY = 'workArea';
export const FINANCE_WORK_AREA = 'finance';
export const IT_ENGINEERING_WORK_AREA = 'IT-Engineering';
export const PRODUCT_WORK_AREA = 'product';
export const SALES_BUSINESSDEV_WORK_AREA = 'sales-businessDevelopment';
export const SECURITY_WORK_AREA = 'security';

export const COMPANY_TYPE_KEY = 'companyType';
export const SAAS_COMPANY_TYPE = 'saas';
export const ECOMMERCE_COMPANY_TYPE = 'ecommerce';
export const EDUCATION_TYPE = 'education';
export const MSP_COMPANY_TYPE = 'msp';
export const DIGITAL_AGENCY_COMPANY_TYPE = 'digital-agency';
export const SYSTEMS_INTEGRATOR_COMPANY_TYPE = 'systems-integrator';
export const OTHER_COMPANY_TYPE = 'other';
export const PERSONAL_COMPANY_TYPE = 'personal';

export const COMPANY_INDUSTRY_EXTENDED_KEY = 'companyIndustryExtended';
export const OTHER_COMPANY_INDUSTRY_EXTENDED_KEY = 'otherCompanyIndustryExtended';
export const PHYSICAL_RETAIL_OR_SERVICES = 'physical-retail-or-services';
export const REAL_ESTATE_OR_CONSTRUCTION = 'real-estate-or-construction';
export const GOVERNMENT_INDUSTRY = 'government';
export const LEGAL_INDUSTRY = 'legal-industry';
export const MARKETING_INDUSTRY = 'marketing-industry';
export const MEDIA_INDUSTRY = 'media-industry';
export const MANUFACTURING_INDUSTRY = 'manufacturing-industry';
export const MSP_INDUSTRY = 'msp';
export const HEALTHCARE_INDUSTRY = 'healthcare';
export const FINANCE_INSURANCE_INDUSTRY = 'finance-insurance-industry';
export const IT_INDUSTRY = 'it-industry';
export const SECURITY_INDUSTRY = 'security-industry';
export const TELECOMS_INDUSTRY = 'telecoms';
export const OTHER_INDUSTRY_OPTION = 'other';

export const COMPANY_SIZE_KEY = 'companySize';
export const COMPANY_SIZE_20_OR_LESS = '<20';
export const COMPANY_SIZE_20_99 = '20-99';
export const COMPANY_SIZE_100_499 = '100-499';
export const COMPANY_SIZE_500_999 = '500-999';
export const COMPANY_SIZE_1000_OR_MORE = '1000+';
export const COMPANY_SIZE_PERSONAL_USE = 'personalUser';

export const MARKETING_AUTOMATION_GOAL_KEY = 'automationGoalSm';
export const MARKETING_AUTOMATION_LEAD_GENERATION_GOAL = 'lead-generation';
export const MARKETING_AUTOMATION_CUSTOMER_COMMUNICATION = 'customer-communication';
export const MARKETING_AUTOMATION_ACTIONS = 'actions';
export const MARKETING_AUTOMATION_AD_CAMPAIGN = 'ad-campaign';
export const MARKETING_AUTOMATION_REPORTING = 'reporting';
export const MARKETING_AUTOMATION_DATA_SYNCHING = 'data-syncing';
export const MARKETING_AUTOMATION_OTHER = 'other';

export const OTHER_MARKETING_AUTOMATION_GOAL_KEY = 'automationGoalSmOther';

export const CODING_SKILL_KEY = 'codingSkill';

export const AUTOMATION_BENEFICIARY_KEY = 'automationBeneficiary';
export const AUTOMATION_BENEFICIARY_SELF = 'myself';
export const AUTOMATION_BENEFICIARY_MY_TEAM = 'my-team';
export const AUTOMATION_BENEFICIARY_OTHER_TEAMS = 'other-teams';

export const USAGE_MODE_KEY = 'usageModes';
export const USAGE_MODE_CONNECT_TO_DB = 'connect-internal-db';
export const USAGE_MODE_BUILD_BE_SERVICES = 'build-be-services';
export const USAGE_MODE_MANIPULATE_FILES = 'manipulate-files';

export const REPORTED_SOURCE_KEY = 'reportedSource';
export const REPORTED_SOURCE_OTHER_KEY = 'reportedSourceOther';
export const REPORTED_SOURCE_GOOGLE = 'google';
export const REPORTED_SOURCE_TWITTER = 'twitter';
export const REPORTED_SOURCE_LINKEDIN = 'linkedin';
export const REPORTED_SOURCE_YOUTUBE = 'youtube';
export const REPORTED_SOURCE_FRIEND = 'friend';
export const REPORTED_SOURCE_PODCAST = 'podcast';
export const REPORTED_SOURCE_EVENT = 'event';
export const REPORTED_SOURCE_OTHER = 'other';

export const AUTOMATION_GOAL_KEY = 'automationGoal';
export const DEVOPS_AUTOMATION_GOAL_KEY = 'automationGoalDevops';
export const DEVOPS_AUTOMATION_GOAL_OTHER_KEY = 'automationGoalDevopsOther';
export const DEVOPS_AUTOMATION_OTHER = 'other';
export const DEVOPS_AUTOMATION_CI_CD_GOAL = 'ci-cd';
export const DEVOPS_AUTOMATION_CLOUD_INFRASTRUCTURE_ORCHESTRATION_GOAL =
	'cloud-infrastructure-orchestration';
export const DEVOPS_AUTOMATION_DATA_SYNCING_GOAL = 'data-syncing';
export const DEVOPS_INCIDENT_RESPONSE_GOAL = 'incident-response';
export const DEVOPS_MONITORING_AND_ALERTING_GOAL = 'monitoring-alerting';
export const DEVOPS_REPORTING_GOAL = 'reporting';
export const DEVOPS_TICKETING_SYSTEMS_INTEGRATIONS_GOAL = 'ticketing-systems-integrations';

export const CUSTOMER_INTEGRATIONS_GOAL = 'customer-integrations';
export const CUSTOMER_SUPPORT_GOAL = 'customer-support';
export const ENGINEERING_GOAL = 'engineering';
export const FINANCE_ACCOUNTING_GOAL = 'finance-accounting';
export const HR_GOAL = 'hr';
export const OPERATIONS_GOAL = 'operations';
export const PRODUCT_GOAL = 'product';
export const SALES_MARKETING_GOAL = 'sales-marketing';
export const SECURITY_GOAL = 'security';
export const OTHER_AUTOMATION_GOAL = 'other';
export const NOT_SURE_YET_GOAL = 'not-sure-yet';

export const ROLE_KEY = 'role';
export const ROLE_OTHER_KEY = 'roleOther';
export const ROLE_BUSINESS_OWNER = 'business-owner';
export const ROLE_CUSTOMER_SUPPORT = 'customer-support';
export const ROLE_DATA_SCIENCE = 'data-science';
export const ROLE_DEVOPS = 'devops';
export const ROLE_IT = 'it';
export const ROLE_ENGINEERING = 'engineering';
export const ROLE_SALES_AND_MARKETING = 'sales-and-marketing';
export const ROLE_SECURITY = 'security';
export const ROLE_OTHER = 'other';

/** END OF PERSONALIZATION SURVEY */

export const MODAL_CANCEL = 'cancel';
export const MODAL_CONFIRM = 'confirm';
export const MODAL_CLOSE = 'close';

export const VALID_EMAIL_REGEX =
	/^(([^<>()[\]\\.,;:\s@"]+(\.[^<>()[\]\\.,;:\s@"]+)*)|(".+"))@((\[[0-9]{1,3}\.[0-9]{1,3}\.[0-9]{1,3}\.[0-9]{1,3}\])|(([a-zA-Z\-0-9]+\.)+[a-zA-Z]{2,}))$/;
export const VALID_WORKFLOW_IMPORT_URL_REGEX = /^http[s]?:\/\/.*\.json$/i;
export const LOCAL_STORAGE_ACTIVATION_FLAG = 'N8N_HIDE_ACTIVATION_ALERT';
export const LOCAL_STORAGE_PIN_DATA_DISCOVERY_NDV_FLAG = 'N8N_PIN_DATA_DISCOVERY_NDV';
export const LOCAL_STORAGE_PIN_DATA_DISCOVERY_CANVAS_FLAG = 'N8N_PIN_DATA_DISCOVERY_CANVAS';
export const LOCAL_STORAGE_MAPPING_IS_ONBOARDED = 'N8N_MAPPING_ONBOARDED';
export const LOCAL_STORAGE_AUTOCOMPLETE_IS_ONBOARDED = 'N8N_AUTOCOMPLETE_ONBOARDED';
export const LOCAL_STORAGE_TABLE_HOVER_IS_ONBOARDED = 'N8N_TABLE_HOVER_ONBOARDED';
export const LOCAL_STORAGE_MAIN_PANEL_RELATIVE_WIDTH = 'N8N_MAIN_PANEL_RELATIVE_WIDTH';
export const LOCAL_STORAGE_ACTIVE_MODAL = 'N8N_ACTIVE_MODAL';
export const LOCAL_STORAGE_THEME = 'N8N_THEME';
export const LOCAL_STORAGE_EXPERIMENT_OVERRIDES = 'N8N_EXPERIMENT_OVERRIDES';
export const LOCAL_STORAGE_HIDE_GITHUB_STAR_BUTTON = 'N8N_HIDE_HIDE_GITHUB_STAR_BUTTON';
export const LOCAL_STORAGE_NDV_INPUT_PANEL_DISPLAY_MODE = 'N8N_NDV_INPUT_PANEL_DISPLAY_MODE';
export const LOCAL_STORAGE_NDV_OUTPUT_PANEL_DISPLAY_MODE = 'N8N_NDV_OUTPUT_PANEL_DISPLAY_MODE';
export const BASE_NODE_SURVEY_URL = 'https://n8n-community.typeform.com/to/BvmzxqYv#nodename=';

export const HIRING_BANNER = `
                                                                    //////
                                                                 ///////////
                                                               /////      ////
                                               ///////////////////         ////
                                             //////////////////////       ////
     ///////               ///////          ////                /////////////
  ////////////          ////////////       ////                    ///////
 ////       ////       ////       ////    ////
/////        /////////////         //////////
 /////     ////       ////       ////     ////
  ////////////          ////////////       ////           ////////
    ///////                //////           ////        /////////////
                                             /////////////        ////
                                                //////////        ////
                                                       ////      ////
                                                        ///////////
                                                          //////

Love n8n? Help us build the future of automation! https://n8n.io/careers?utm_source=n8n_user&utm_medium=console_output
`;

export const TEMPLATES_NODES_FILTER = ['n8n-nodes-base.start', 'n8n-nodes-base.respondToWebhook'];

export const enum VIEWS {
	HOMEPAGE = 'Homepage',
	COLLECTION = 'TemplatesCollectionView',
	EXECUTIONS = 'Executions',
	EXECUTION_PREVIEW = 'ExecutionPreview',
	EXECUTION_DEBUG = 'ExecutionDebug',
	EXECUTION_HOME = 'ExecutionsLandingPage',
	TEMPLATE = 'TemplatesWorkflowView',
	TEMPLATE_SETUP = 'TemplatesWorkflowSetupView',
	TEMPLATES = 'TemplatesSearchView',
	CREDENTIALS = 'CredentialsView',
	VARIABLES = 'VariablesView',
	NEW_WORKFLOW = 'NodeViewNew',
	WORKFLOW = 'NodeViewExisting',
	DEMO = 'WorkflowDemo',
	TEMPLATE_IMPORT = 'WorkflowTemplate',
	WORKFLOW_ONBOARDING = 'WorkflowOnboarding',
	SIGNIN = 'SigninView',
	SIGNUP = 'SignupView',
	SIGNOUT = 'SignoutView',
	SETUP = 'SetupView',
	FORGOT_PASSWORD = 'ForgotMyPasswordView',
	CHANGE_PASSWORD = 'ChangePasswordView',
	SETTINGS = 'Settings',
	USERS_SETTINGS = 'UsersSettings',
	LDAP_SETTINGS = 'LdapSettings',
	PERSONAL_SETTINGS = 'PersonalSettings',
	API_SETTINGS = 'APISettings',
	NOT_FOUND = 'NotFoundView',
	COMMUNITY_NODES = 'CommunityNodes',
	WORKFLOWS = 'WorkflowsView',
	WORKFLOW_EXECUTIONS = 'WorkflowExecutions',
	TEST_DEFINITION = 'TestDefinition',
	TEST_DEFINITION_EDIT = 'TestDefinitionEdit',
	TEST_DEFINITION_RUNS = 'TestDefinitionRuns',
	TEST_DEFINITION_RUNS_COMPARE = 'TestDefinitionRunsCompare',
	TEST_DEFINITION_RUNS_DETAIL = 'TestDefinitionRunsDetail',
	NEW_TEST_DEFINITION = 'NewTestDefinition',
	USAGE = 'Usage',
	LOG_STREAMING_SETTINGS = 'LogStreamingSettingsView',
	SSO_SETTINGS = 'SSoSettings',
	EXTERNAL_SECRETS_SETTINGS = 'ExternalSecretsSettings',
	SAML_ONBOARDING = 'SamlOnboarding',
	SOURCE_CONTROL = 'SourceControl',
	MFA_VIEW = 'MfaView',
	WORKFLOW_HISTORY = 'WorkflowHistory',
	WORKER_VIEW = 'WorkerView',
	PROJECTS = 'Projects',
	PROJECTS_WORKFLOWS = 'ProjectsWorkflows',
	PROJECTS_CREDENTIALS = 'ProjectsCredentials',
	PROJECT_SETTINGS = 'ProjectSettings',
	PROJECTS_EXECUTIONS = 'ProjectsExecutions',
}

export const EDITABLE_CANVAS_VIEWS = [VIEWS.WORKFLOW, VIEWS.NEW_WORKFLOW, VIEWS.EXECUTION_DEBUG];

export const TEST_PIN_DATA = [
	{
		name: 'First item',
		code: 1,
	},
	{
		name: 'Second item',
		code: 2,
	},
];
export const MAPPING_PARAMS = [
	'$binary',
	'$data',
	'$env',
	'$evaluateExpression',
	'$execution',
	'$ifEmpty',
	'$input',
	'$item',
	'$jmespath',
	'$fromAI',
	'$json',
	'$node',
	'$now',
	'$parameter',
	'$parameters',
	'$position',
	'$prevNode',
	'$resumeWebhookUrl',
	'$runIndex',
	'$today',
	'$vars',
	'$workflow',
	'$nodeVersion',
];

export const DEFAULT_STICKY_HEIGHT = 160;
export const DEFAULT_STICKY_WIDTH = 240;

export const enum WORKFLOW_MENU_ACTIONS {
	DUPLICATE = 'duplicate',
	DOWNLOAD = 'download',
	IMPORT_FROM_URL = 'import-from-url',
	IMPORT_FROM_FILE = 'import-from-file',
	PUSH = 'push',
	SETTINGS = 'settings',
	DELETE = 'delete',
	SWITCH_NODE_VIEW_VERSION = 'switch-node-view-version',
}

/**
 * Enterprise edition
 */
export const EnterpriseEditionFeature: Record<
	EnterpriseEditionFeatureKey,
	EnterpriseEditionFeatureValue
> = {
	AdvancedExecutionFilters: 'advancedExecutionFilters',
	Sharing: 'sharing',
	Ldap: 'ldap',
	LogStreaming: 'logStreaming',
	Variables: 'variables',
	Saml: 'saml',
	SourceControl: 'sourceControl',
	ExternalSecrets: 'externalSecrets',
	AuditLogs: 'auditLogs',
	DebugInEditor: 'debugInEditor',
	WorkflowHistory: 'workflowHistory',
	WorkerView: 'workerView',
	AdvancedPermissions: 'advancedPermissions',
};

export const MAIN_NODE_PANEL_WIDTH = 390;

export const enum MAIN_HEADER_TABS {
	WORKFLOW = 'workflow',
	EXECUTIONS = 'executions',
	SETTINGS = 'settings',
	TEST_DEFINITION = 'testDefinition',
}
export const CURL_IMPORT_NOT_SUPPORTED_PROTOCOLS = [
	'ftp',
	'ftps',
	'dict',
	'imap',
	'imaps',
	'ldap',
	'ldaps',
	'mqtt',
	'pop',
	'pop3s',
	'rtmp',
	'rtsp',
	'scp',
	'sftp',
	'smb',
	'smbs',
	'smtp',
	'smtps',
	'telnet',
	'tftp',
];

export const CURL_IMPORT_NODES_PROTOCOLS: { [key: string]: string } = {
	ftp: 'FTP',
	ftps: 'FTP',
	ldap: 'LDAP',
	ldaps: 'LDAP',
	mqtt: 'MQTT',
	imap: 'IMAP',
	imaps: 'IMAP',
};

export const enum STORES {
	COMMUNITY_NODES = 'communityNodes',
	ROOT = 'root',
	SETTINGS = 'settings',
	UI = 'ui',
	USERS = 'users',
	WORKFLOWS = 'workflows',
	WORKFLOWS_V2 = 'workflowsV2',
	WORKFLOWS_EE = 'workflowsEE',
	EXECUTIONS = 'executions',
	NDV = 'ndv',
	TEMPLATES = 'templates',
	NODE_TYPES = 'nodeTypes',
	CREDENTIALS = 'credentials',
	TAGS = 'tags',
	ANNOTATION_TAGS = 'annotationTags',
	VERSIONS = 'versions',
	NODE_CREATOR = 'nodeCreator',
	WEBHOOKS = 'webhooks',
	HISTORY = 'history',
	CLOUD_PLAN = 'cloudPlan',
	RBAC = 'rbac',
	PUSH = 'push',
	COLLABORATION = 'collaboration',
	ASSISTANT = 'assistant',
	BECOME_TEMPLATE_CREATOR = 'becomeTemplateCreator',
	PROJECTS = 'projects',
	TEST_DEFINITION = 'testDefinition',
}

export const enum SignInType {
	LDAP = 'ldap',
	EMAIL = 'email',
}

export const N8N_SALES_EMAIL = 'sales@n8n.io';

export const N8N_CONTACT_EMAIL = 'contact@n8n.io';

export const EXPRESSION_EDITOR_PARSER_TIMEOUT = 15_000; // ms

export const KEEP_AUTH_IN_NDV_FOR_NODES = [
	HTTP_REQUEST_NODE_TYPE,
	WEBHOOK_NODE_TYPE,
	WAIT_NODE_TYPE,
	DISCORD_NODE_TYPE,
	CHAT_TRIGGER_NODE_TYPE,
	FORM_TRIGGER_NODE_TYPE,
];
export const MAIN_AUTH_FIELD_NAME = 'authentication';
export const NODE_RESOURCE_FIELD_NAME = 'resource';

export const TEMPLATE_CREDENTIAL_SETUP_EXPERIMENT = '017_template_credential_setup_v2';

export const CANVAS_AUTO_ADD_MANUAL_TRIGGER_EXPERIMENT = {
	name: '20_canvas_auto_add_manual_trigger',
	control: 'control',
	variant: 'variant',
};

export const AI_ASSISTANT_EXPERIMENT = {
	name: '021_ai_debug_helper',
	control: 'control',
	variant: 'variant',
};

export const CREDENTIAL_DOCS_EXPERIMENT = {
	name: '024_credential_docs',
	control: 'control',
	variant: 'variant',
};

export const EASY_AI_WORKFLOW_EXPERIMENT = {
	name: '026_easy_ai_workflow',
	control: 'control',
	variant: 'variant',
};

export const AI_CREDITS_EXPERIMENT = {
	name: '027_free_openai_calls',
	control: 'control',
	variant: 'variant',
};

export const EXPERIMENTS_TO_TRACK = [
	TEMPLATE_CREDENTIAL_SETUP_EXPERIMENT,
	CANVAS_AUTO_ADD_MANUAL_TRIGGER_EXPERIMENT.name,
	AI_ASSISTANT_EXPERIMENT.name,
	CREDENTIAL_DOCS_EXPERIMENT.name,
	EASY_AI_WORKFLOW_EXPERIMENT.name,
	AI_CREDITS_EXPERIMENT.name,
];

export const WORKFLOW_EVALUATION_EXPERIMENT = '025_workflow_evaluation';

export const MFA_FORM = {
	MFA_TOKEN: 'MFA_TOKEN',
	MFA_RECOVERY_CODE: 'MFA_RECOVERY_CODE',
} as const;

export const MFA_AUTHENTICATION_REQUIRED_ERROR_CODE = 998;

export const MFA_AUTHENTICATION_CODE_WINDOW_EXPIRED = 997;

export const MFA_AUTHENTICATION_CODE_INPUT_MAX_LENGTH = 6;

export const MFA_AUTHENTICATION_RECOVERY_CODE_INPUT_MAX_LENGTH = 36;

export const NODE_TYPES_EXCLUDED_FROM_OUTPUT_NAME_APPEND = [
	FILTER_NODE_TYPE,
	SWITCH_NODE_TYPE,
	REMOVE_DUPLICATES_NODE_TYPE,
];

type ClearOutgoingConnectonsEvents = {
	[nodeName: string]: {
		parameterPaths: string[];
		eventTypes: string[];
	};
};

export const SHOULD_CLEAR_NODE_OUTPUTS: ClearOutgoingConnectonsEvents = {
	[SWITCH_NODE_TYPE]: {
		parameterPaths: ['parameters.rules.values'],
		eventTypes: ['optionsOrderChanged'],
	},
};

export const ALLOWED_HTML_ATTRIBUTES = ['href', 'name', 'target', 'title', 'class', 'id', 'style'];

export const ALLOWED_HTML_TAGS = [
	'p',
	'strong',
	'b',
	'code',
	'a',
	'br',
	'i',
	'ul',
	'li',
	'em',
	'small',
	'details',
	'summary',
	'mark',
];

export const CLOUD_CHANGE_PLAN_PAGE = window.location.host.includes('stage-app.n8n.cloud')
	? 'https://stage-app.n8n.cloud/account/change-plan'
	: 'https://app.n8n.cloud/account/change-plan';

export const CLOUD_BASE_URL_STAGING = 'https://stage-api.n8n.cloud';

export const CLOUD_BASE_URL_PRODUCTION = 'https://api.n8n.cloud';

export const CLOUD_TRIAL_CHECK_INTERVAL = 5000;

// A path that does not exist so that nothing is selected by default
export const nonExistingJsonPath = '_!^&*';

// Ask AI
export const ASK_AI_MAX_PROMPT_LENGTH = 600;
export const ASK_AI_MIN_PROMPT_LENGTH = 15;
export const ASK_AI_LOADING_DURATION_MS = 12000;

export const APPEND_ATTRIBUTION_DEFAULT_PATH = 'parameters.options.appendAttribution';

export const DRAG_EVENT_DATA_KEY = 'nodesAndConnections';

export const NOT_DUPLICATABLE_NODE_TYPES = [FORM_TRIGGER_NODE_TYPE];
export const UPDATE_WEBHOOK_ID_NODE_TYPES = [FORM_TRIGGER_NODE_TYPE];

export const CREATOR_HUB_URL = 'https://creators.n8n.io/hub';

/**
 * Units of time in milliseconds
 */
export const TIME = {
	SECOND: 1000,
	MINUTE: 60 * 1000,
	HOUR: 60 * 60 * 1000,
	DAY: 24 * 60 * 60 * 1000,
};

export const THREE_DAYS_IN_MILLIS = 3 * TIME.DAY;
export const SEVEN_DAYS_IN_MILLIS = 7 * TIME.DAY;
export const SIX_MONTHS_IN_MILLIS = 6 * 30 * TIME.DAY;

/**
 * Mouse button codes
 */

/**
 * Mapping for the MouseEvent.button property that indicates which button was pressed
 * on the mouse to trigger the event.
 *
 * @docs https://www.w3.org/TR/uievents/#dom-mouseevent-button
 */
export const MOUSE_EVENT_BUTTON = {
	PRIMARY: 0,
	MIDDLE: 1,
	SECONDARY: 2,
	BROWSER_BACK: 3,
	BROWSER_FORWARD: 4,
} as const;

/**
 * Mapping for the MouseEvent.buttons property that indicates which buttons are pressed
 * on the mouse when a mouse event is triggered. If multiple buttons are pressed,
 * the values are added together to produce a new number.
 *
 * @docs https://www.w3.org/TR/uievents/#dom-mouseevent-buttons
 */
export const MOUSE_EVENT_BUTTONS = {
	NONE: 0,
	PRIMARY: 1,
	SECONDARY: 2,
	MIDDLE: 4,
	BROWSER_BACK: 8,
	BROWSER_FORWARD: 16,
} as const;

/**
 * Urls used to route users to the right template repository
 */
export const TEMPLATES_URLS = {
	DEFAULT_API_HOST: 'https://api.n8n.io/api/',
	BASE_WEBSITE_URL: 'https://n8n.io/workflows',
	UTM_QUERY: {
		utm_source: 'n8n_app',
		utm_medium: 'template_library',
	},
};

export const ROLE = {
	Owner: 'global:owner',
	Member: 'global:member',
	Admin: 'global:admin',
	Default: 'default', // default user with no email when setting up instance
} as const;

export const INSECURE_CONNECTION_WARNING = `
<body style="margin-top: 20px; font-family: 'Open Sans', sans-serif; text-align: center;">
<h1 style="font-size: 40px">&#x1F6AB;</h1>
<h2>Your n8n server is configured to use a secure cookie, <br/>however you are either visiting this via an insecure URL, or using Safari.
</h2>
<br/>
<div style="font-size: 18px; max-width: 640px; text-align: left; margin: 10px auto">
	To fix this, please consider the following options:
	<ul>
		<li>Setup TLS/HTTPS (<strong>recommended</strong>), or</li>
		<li>If you are running this locally, and not using Safari, try using <a href="http://localhost:5678">localhost</a> instead</li>
		<li>If you prefer to disable this security feature (<strong>not recommended</strong>), set the environment variable <code>N8N_SECURE_COOKIE</code> to <code>false</code></li>
	</ul>
</div>
</body>`;

/**
 * Injection Keys
 */

export const CanvasKey = 'canvas' as unknown as InjectionKey<CanvasInjectionData>;
export const CanvasNodeKey = 'canvasNode' as unknown as InjectionKey<CanvasNodeInjectionData>;
export const CanvasNodeHandleKey =
	'canvasNodeHandle' as unknown as InjectionKey<CanvasNodeHandleInjectionData>;

/** Auth */
export const BROWSER_ID_STORAGE_KEY = 'n8n-browserId';

export const APP_MODALS_ELEMENT_ID = 'app-modals';

<<<<<<< HEAD
export const AI_NODES_PACKAGE_NAME = '@n8n/n8n-nodes-langchain';
=======
export const NEW_SAMPLE_WORKFLOW_CREATED_CHANNEL = 'new-sample-sub-workflow-created';

export const AI_NODES_PACKAGE_NAME = '@n8n/n8n-nodes-langchain';

export const AI_ASSISTANT_MAX_CONTENT_LENGTH = 100; // in kilobytes
>>>>>>> 1d33b9f4
<|MERGE_RESOLUTION|>--- conflicted
+++ resolved
@@ -904,12 +904,6 @@
 
 export const APP_MODALS_ELEMENT_ID = 'app-modals';
 
-<<<<<<< HEAD
 export const AI_NODES_PACKAGE_NAME = '@n8n/n8n-nodes-langchain';
-=======
-export const NEW_SAMPLE_WORKFLOW_CREATED_CHANNEL = 'new-sample-sub-workflow-created';
-
-export const AI_NODES_PACKAGE_NAME = '@n8n/n8n-nodes-langchain';
-
-export const AI_ASSISTANT_MAX_CONTENT_LENGTH = 100; // in kilobytes
->>>>>>> 1d33b9f4
+
+export const AI_ASSISTANT_MAX_CONTENT_LENGTH = 100; // in kilobytes