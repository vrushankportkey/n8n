--- conflicted
+++ resolved
@@ -1,12 +1,8 @@
 import vue from '@vitejs/plugin-vue';
 import { resolve } from 'path';
 import { defineConfig, mergeConfig } from 'vite';
-<<<<<<< HEAD
-import { sentryVitePlugin } from '@sentry/vite-plugin';
 import { viteStaticCopy } from 'vite-plugin-static-copy';
-=======
 import svgLoader from 'vite-svg-loader';
->>>>>>> 18b68677
 
 import { vitestConfig } from '../design-system/vite.config.mts';
 import icons from 'unplugin-icons/vite';
@@ -80,6 +76,7 @@
 ];
 
 const { RELEASE: release } = process.env;
+const target = browserslistToEsbuild(browsers);
 
 export default mergeConfig(
 	defineConfig({
@@ -107,19 +104,15 @@
 		build: {
 			minify: !!release,
 			sourcemap: !!release,
-<<<<<<< HEAD
-			target: 'es2022',
+			target,
 		},
 		optimizeDeps: {
 			esbuildOptions: {
-				target: 'es2022',
+				target,
 			},
-=======
-			target: browserslistToEsbuild(browsers),
 		},
 		worker: {
 			format: 'es',
->>>>>>> 18b68677
 		},
 	}),
 	vitestConfig,
