--- conflicted
+++ resolved
@@ -2200,13 +2200,11 @@
 	variables: {
 		limit: number;
 	};
-<<<<<<< HEAD
 	expressions: {
 		evaluator: ExpressionEvaluatorType;
-=======
+	};
 	mfa: {
 		enabled: boolean;
->>>>>>> 8bdb07d3
 	};
 	banners: {
 		dismissed: string[];
